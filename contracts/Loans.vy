--- conflicted
+++ resolved
@@ -1,8 +1,4 @@
-<<<<<<< HEAD
 # @version ^0.3.6
-=======
-# @version ^0.3.4
->>>>>>> 5037e1bd
 
 
 # Interfaces
@@ -84,12 +80,6 @@
     newValue: uint256
     erc20TokenContract: address
 
-event MinLoanAmountChanged:
-    erc20TokenContractIndexed: indexed(address)
-    currentValue: uint256
-    newValue: uint256
-    erc20TokenContract: address
-
 event MaxLoanAmountChanged:
     erc20TokenContractIndexed: indexed(address)
     currentValue: uint256
@@ -213,7 +203,6 @@
 
 maxAllowedLoans: public(uint256)
 maxAllowedLoanDuration: public(uint256)
-minLoanAmount: public(uint256)
 maxLoanAmount: public(uint256)
 interestAccrualPeriod: public(uint256)
 
@@ -240,7 +229,6 @@
 def __init__(
     _maxAllowedLoans: uint256,
     _maxAllowedLoanDuration: uint256,
-    _minLoanAmount: uint256,
     _maxLoanAmount: uint256,
     _interestAccrualPeriod: uint256,
     _loansCoreContract: address,
@@ -249,21 +237,13 @@
 ):
     assert _maxAllowedLoans > 0, "value for max loans is 0"
     assert _maxAllowedLoanDuration > 0, "valor for max duration is 0"
-    assert _maxLoanAmount >= _minLoanAmount, "max amount is < than min amount"
-<<<<<<< HEAD
-    assert _loansCoreContract != ZERO_ADDRESS, "address is the zero address"
-    assert _lendingPoolPeripheralContract != ZERO_ADDRESS, "address is the zero address"
-    assert _collateralVaultPeripheralContract != ZERO_ADDRESS, "address is the zero address"
-=======
-    assert _loansCoreAddress != empty(address), "address is the zero address"
-    assert _lendingPoolPeripheralAddress != empty(address), "address is the zero address"
-    assert _collateralVaultPeripheralAddress != empty(address), "address is the zero address"
->>>>>>> 5037e1bd
+    assert _loansCoreContract != empty(address), "address is the zero address"
+    assert _lendingPoolPeripheralContract != empty(address), "address is the zero address"
+    assert _collateralVaultPeripheralContract != empty(address), "address is the zero address"
 
     self.owner = msg.sender
     self.maxAllowedLoans = _maxAllowedLoans
     self.maxAllowedLoanDuration = _maxAllowedLoanDuration
-    self.minLoanAmount = _minLoanAmount
     self.maxLoanAmount = _maxLoanAmount
     self.interestAccrualPeriod = _interestAccrualPeriod
     self.loansCoreContract = _loansCoreContract
@@ -327,8 +307,7 @@
             i += 1
         else:
             self.collectionsAmount[collateral.contractAddress] += collateral.amount
-    
-<<<<<<< HEAD
+
     for collection in collections:
         result: bool = ILiquidityControls(self.liquidityControlsContract).withinCollectionShareLimit(
             self.collectionsAmount[collection],
@@ -340,9 +319,6 @@
             return False
     
     return True
-=======
-    return max_value(uint256)
->>>>>>> 5037e1bd
 
 
 @pure
@@ -431,26 +407,9 @@
 
 
 @external
-def changeMinLoanAmount(_value: uint256):
-    assert msg.sender == self.owner, "msg.sender is not the owner"
-    assert _value != self.minLoanAmount, "new min loan amount is the same"
-    assert _value <= self.maxLoanAmount, "min amount is > than max amount"
-    
-    log MinLoanAmountChanged(
-        ILendingPoolPeripheral(self.lendingPoolPeripheralContract).erc20TokenContract(),
-        self.minLoanAmount,
-        _value,
-        ILendingPoolPeripheral(self.lendingPoolPeripheralContract).erc20TokenContract()
-    )
-
-    self.minLoanAmount = _value
-
-
-@external
 def changeMaxLoanAmount(_value: uint256):
     assert msg.sender == self.owner, "msg.sender is not the owner"
     assert _value != self.maxLoanAmount, "new max loan amount is the same"
-    assert _value >= self.minLoanAmount, "max amount is < than min amount"
 
     log MaxLoanAmountChanged(
         ILendingPoolPeripheral(self.lendingPoolPeripheralContract).erc20TokenContract(),
@@ -562,7 +521,7 @@
 @external
 def setLiquidityControlsAddress(_address: address):
     assert msg.sender == self.owner, "msg.sender is not the owner"
-    assert _address != ZERO_ADDRESS, "_address is the zero address"
+    assert _address != empty(address), "_address is the zero address"
     assert _address.is_contract, "_address is not a contract"
     assert _address != self.liquidityControlsContract, "new value is the same"
 
@@ -593,7 +552,7 @@
 @external
 def addWhitelistedWallet(_address: address):
     assert msg.sender == self.owner, "msg.sender is not the owner"
-    assert _address != ZERO_ADDRESS, "_address is the zero address"
+    assert _address != empty(address), "_address is the zero address"
     assert self.walletWhitelistEnabled, "wallets whitelist is disabled"
     assert not self.walletsWhitelisted[_address], "address is already whitelisted"
 
@@ -609,7 +568,7 @@
 @external
 def removeWhitelistedWallet(_address: address):
     assert msg.sender == self.owner, "msg.sender is not the owner"
-    assert _address != ZERO_ADDRESS, "_address is the zero address"
+    assert _address != empty(address), "_address is the zero address"
     assert self.walletWhitelistEnabled, "wallets whitelist is disabled"
     assert self.walletsWhitelisted[_address], "address is not whitelisted"
 
@@ -679,7 +638,7 @@
             self.interestAccrualPeriod
         )
     
-    return MAX_UINT256
+    return max_value(uint256)
 
 
 @external
@@ -699,7 +658,6 @@
     assert self._collateralsAmounts(_collaterals) == _amount, "amount in collats != than amount"
     assert ILendingPoolPeripheral(self.lendingPoolPeripheralContract).maxFundsInvestable() >= _amount, "insufficient liquidity"
     assert self.ongoingLoans[msg.sender] < self.maxAllowedLoans, "max loans already reached"
-    assert _amount >= self.minLoanAmount, "loan amount < than the min value"
     assert _amount <= self.maxLoanAmount, "loan amount > than the max value"
     assert ILiquidityControls(self.liquidityControlsContract).withinLoansPoolShareLimit(
         msg.sender,
@@ -884,15 +842,9 @@
 @external
 def settleDefault(_borrower: address, _loanId: uint256):
     assert msg.sender == self.owner, "msg.sender is not the owner"
-<<<<<<< HEAD
     assert ILoansCore(self.loansCoreContract).isLoanStarted(_borrower, _loanId), "loan not found"
     assert block.timestamp > ILoansCore(self.loansCoreContract).getLoanMaturity(_borrower, _loanId), "loan is within maturity period"
-    assert self.liquidationsPeripheralContract != ZERO_ADDRESS, "BNPeriph is the zero address"
-=======
-    assert ILoansCore(self.loansCoreAddress).isLoanStarted(_borrower, _loanId), "loan not found"
-    assert block.timestamp > ILoansCore(self.loansCoreAddress).getLoanMaturity(_borrower, _loanId), "loan is within maturity period"
-    assert self.liquidationsPeripheralAddress != empty(address), "BNPeriph is the zero address"
->>>>>>> 5037e1bd
+    assert self.liquidationsPeripheralContract != empty(address), "BNPeriph is the zero address"
 
     self.ongoingLoans[_borrower] -= 1
 
