# @version ^0.3.4


# Interfaces

interface ILoansPeripheral:
    def lendingPoolPeripheralContract() -> address: view

interface ILendingPoolPeripheral:
    def erc20TokenContract() -> address: view


# Structs

struct Collateral:
    contractAddress: address
    tokenId: uint256
    amount: uint256

struct Loan:
    id: uint256
    amount: uint256
    interest: uint256 # parts per 10000, e.g. 2.5% is represented by 250 parts per 10000
    maturity: uint256
    startTime: uint256
    collaterals: DynArray[Collateral, 20]
    paidAmount: uint256
    started: bool
    invalidated: bool
    paid: bool
    defaulted: bool
    canceled: bool

struct TopStats:
    highestSingleCollateralLoan: Loan
    highestCollateralBundleLoan: Loan
    highestRepayment: Loan
    highestDefaultedLoan: Loan


# Events

event OwnerProposed:
    ownerIndexed: indexed(address)
    proposedOwnerIndexed: indexed(address)
    owner: address
    proposedOwner: address
    erc20TokenContract: address

event OwnershipTransferred:
    ownerIndexed: indexed(address)
    proposedOwnerIndexed: indexed(address)
    owner: address
    proposedOwner: address
    erc20TokenContract: address

event LoansPeripheralAddressSet:
    erc20TokenContractIndexed: indexed(address)
    currentValue: address
    newValue: address
    erc20TokenContract: address


# Global variables

owner: public(address)
proposedOwner: public(address)

loansPeripheral: public(address)

loans: HashMap[address, DynArray[Loan, 2**16]]
borrowedAmount: public(HashMap[address, uint256])

# key: bytes32 == _abi_encoded(token_address, token_id) -> map(borrower_address, loan_id)
collateralsInLoans: public(HashMap[bytes32, HashMap[address, uint256]]) # given a collateral and a borrower, what is the loan id
collateralsInLoansUsed: public(HashMap[bytes32, HashMap[address, HashMap[uint256, bool]]]) # given a collateral, a borrower and a loan id, is the collateral still used in that loan id
collateralKeys: DynArray[bytes32, 2**20] # array of collaterals expressed by their keys
collateralsUsed: public(HashMap[bytes32, bool]) # given a collateral, is it being used in a loan
collateralsData: public(HashMap[bytes32, Collateral]) # given a collateral key, what is its data
collateralsIdsByAddress: HashMap[address, DynArray[uint256, 2**20]] # given a collateral address, what are the token ids that were already in a loan
<<<<<<< HEAD

collectionsBorrowedAmount: public(HashMap[address, uint256])
=======
>>>>>>> 5037e1bd

# Stats
topStats: TopStats


##### INTERNAL METHODS #####

@view
@internal
def _isLoanCreated(_borrower: address, _loanId: uint256) -> bool:
    return _loanId < len(self.loans[_borrower])


@view
@internal
def _isLoanStarted(_borrower: address, _loanId: uint256) -> bool:
    if _loanId < len(self.loans[_borrower]):
        return self.loans[_borrower][_loanId].started
    return False


@view
@internal
def _isLoanInvalidated(_borrower: address, _loanId: uint256) -> bool:
    if _loanId < len(self.loans[_borrower]):
        return self.loans[_borrower][_loanId].invalidated
    return False


@pure
@internal
def _computeCollateralKey(_collateralAddress: address, _collateralId: uint256) -> bytes32:
  return keccak256(_abi_encode(_collateralAddress, convert(_collateralId, bytes32)))


@internal
def _addCollateralToLoan(_borrower: address, _collateral: Collateral, _loanId: uint256):
  key: bytes32 = self._computeCollateralKey(_collateral.contractAddress, _collateral.tokenId)
  self.collateralsInLoans[key][_borrower] = _loanId
  self.collateralsInLoansUsed[key][_borrower][_loanId] = True


@internal
def _removeCollateralFromLoan(_borrower: address, _collateral: Collateral, _loanId: uint256):
  key: bytes32 = self._computeCollateralKey(_collateral.contractAddress, _collateral.tokenId)
  self.collateralsInLoansUsed[key][_borrower][_loanId] = False


@internal
def _updateCollaterals(_collateral: Collateral, _toRemove: bool):
  key: bytes32 = self._computeCollateralKey(_collateral.contractAddress, _collateral.tokenId)

  if key not in self.collateralKeys and not _toRemove:
    self.collateralKeys.append(key)
    self.collateralsUsed[key] = True
    self.collateralsData[key] = _collateral
  elif key in self.collateralKeys:
    self.collateralsUsed[key] = not _toRemove

  if _collateral.tokenId not in self.collateralsIdsByAddress[_collateral.contractAddress] and not _toRemove:
    self.collateralsIdsByAddress[_collateral.contractAddress].append(_collateral.tokenId)


@internal
def _addLoan(_borrower: address, _loan: Loan) -> bool:
    if _loan.id == len(self.loans[_borrower]):
        self.loans[_borrower].append(_loan)
        return True
    return False


##### EXTERNAL METHODS #####

@external
def __init__():
    self.owner = msg.sender


@external
def proposeOwner(_address: address):
    assert msg.sender == self.owner, "msg.sender is not the owner"
    assert _address != empty(address), "_address it the zero address"
    assert self.owner != _address, "proposed owner addr is the owner"
    assert self.proposedOwner != _address, "proposed owner addr is the same"

    self.proposedOwner = _address

    log OwnerProposed(
        self.owner,
        _address,
        self.owner,
        _address,
        ILendingPoolPeripheral(
            ILoansPeripheral(self.loansPeripheral).lendingPoolPeripheralContract()
        ).erc20TokenContract()
    )


@external
def claimOwnership():
    assert msg.sender == self.proposedOwner, "msg.sender is not the proposed"

    log OwnershipTransferred(
        self.owner,
        self.proposedOwner,
        self.owner,
        self.proposedOwner,
        ILendingPoolPeripheral(
            ILoansPeripheral(self.loansPeripheral).lendingPoolPeripheralContract()
        ).erc20TokenContract()
    )

    self.owner = self.proposedOwner
    self.proposedOwner = empty(address)


@external
def setLoansPeripheral(_address: address):
    assert msg.sender == self.owner, "msg.sender is not the owner"
    assert _address != empty(address), "_address is the zero address"
    assert _address != self.loansPeripheral, "new loans addr is the same"

    log LoansPeripheralAddressSet(
        ILendingPoolPeripheral(
            ILoansPeripheral(_address).lendingPoolPeripheralContract()
        ).erc20TokenContract(),
        self.loansPeripheral,
        _address,
        ILendingPoolPeripheral(
            ILoansPeripheral(_address).lendingPoolPeripheralContract()
        ).erc20TokenContract()
    )

    self.loansPeripheral = _address


@view
@external
def isLoanCreated(_borrower: address, _loanId: uint256) -> bool:
    return self._isLoanCreated(_borrower, _loanId)


@view
@external
def isLoanStarted(_borrower: address, _loanId: uint256) -> bool:
    return self._isLoanStarted(_borrower, _loanId)


@view
@external
def getLoanAmount(_borrower: address, _loanId: uint256) -> uint256:
    if _loanId < len(self.loans[_borrower]):
        return self.loans[_borrower][_loanId].amount
    return 0


@view
@external
def getLoanMaturity(_borrower: address, _loanId: uint256) -> uint256:
    if _loanId < len(self.loans[_borrower]):
        return self.loans[_borrower][_loanId].maturity
    return 0


@view
@external
def getLoanInterest(_borrower: address, _loanId: uint256) -> uint256:
    if _loanId < len(self.loans[_borrower]):
        return self.loans[_borrower][_loanId].interest
    return 0


@view
@external
def getLoanCollaterals(_borrower: address, _loanId: uint256) -> DynArray[Collateral, 20]:
    if _loanId < len(self.loans[_borrower]):
        return self.loans[_borrower][_loanId].collaterals
    return empty(DynArray[Collateral, 20])


@view
@external
def getLoanStartTime(_borrower: address, _loanId: uint256) -> uint256:
    if _loanId < len(self.loans[_borrower]):
        return self.loans[_borrower][_loanId].startTime
    return max_value(uint256)


@view
@external
def getLoanPaidAmount(_borrower: address, _loanId: uint256) -> uint256:
    if _loanId < len(self.loans[_borrower]):
        return self.loans[_borrower][_loanId].paidAmount
    return 0


@view
@external
def getLoanStarted(_borrower: address, _loanId: uint256) -> bool:
    if _loanId < len(self.loans[_borrower]):
        return self.loans[_borrower][_loanId].started
    return False


@view
@external
def getLoanInvalidated(_borrower: address, _loanId: uint256) -> bool:
    if _loanId < len(self.loans[_borrower]):
        return self.loans[_borrower][_loanId].invalidated
    return False


@view
@external
def getLoanPaid(_borrower: address, _loanId: uint256) -> bool:
    if _loanId < len(self.loans[_borrower]):
        return self.loans[_borrower][_loanId].paid
    return False


@view
@external
def getLoanDefaulted(_borrower: address, _loanId: uint256) -> bool:
    if _loanId < len(self.loans[_borrower]):
        return self.loans[_borrower][_loanId].defaulted
    return False


@view
@external
def getLoanCanceled(_borrower: address, _loanId: uint256) -> bool:
    if _loanId < len(self.loans[_borrower]):
        return self.loans[_borrower][_loanId].canceled
    return False


@view
@external
def getPendingLoan(_borrower: address, _loanId: uint256) -> Loan:
  if self._isLoanCreated(_borrower, _loanId) and not self._isLoanStarted(_borrower, _loanId) and not self._isLoanInvalidated(_borrower, _loanId):
    return self.loans[_borrower][_loanId]
  return empty(Loan)


@view
@external
def getLoan(_borrower: address, _loanId: uint256) -> Loan:
  if self._isLoanStarted(_borrower, _loanId) or self._isLoanInvalidated(_borrower, _loanId):
    return self.loans[_borrower][_loanId]
  return empty(Loan)


@view
@external
def getHighestSingleCollateralLoan() -> Loan:
    return self.topStats.highestSingleCollateralLoan


@view
@external
def getHighestCollateralBundleLoan() -> Loan:
    return self.topStats.highestCollateralBundleLoan


@view
@external
def getHighestRepayment() -> Loan:
    return self.topStats.highestRepayment


@view
@external
def getHighestDefaultedLoan() -> Loan:
    return self.topStats.highestDefaultedLoan


@view
@external
def collateralKeysArray() -> DynArray[bytes32, 2**20]:
  return self.collateralKeys


@view
@external
def getCollateralsIdsByAddress(_address: address) -> DynArray[uint256, 2**20]:
  return self.collateralsIdsByAddress[_address]


@external
def addCollateralToLoan(_borrower: address, _collateral: Collateral, _loanId: uint256):
    assert msg.sender == self.loansPeripheral, "msg.sender is not the loans addr"
    assert self._isLoanCreated(_borrower, _loanId), "loan not found"

    self._addCollateralToLoan(_borrower, _collateral, _loanId)


@external
def removeCollateralFromLoan(_borrower: address, _collateral: Collateral, _loanId: uint256):
    assert msg.sender == self.loansPeripheral, "msg.sender is not the loans addr"
    assert self._isLoanCreated(_borrower, _loanId), "loan not found"
    
    self._removeCollateralFromLoan(_borrower, _collateral, _loanId)


@external
def updateCollaterals(_collateral: Collateral, _toRemove: bool):
    assert msg.sender == self.loansPeripheral, "msg.sender is not the loans addr"

    self._updateCollaterals(_collateral, _toRemove)


@external
def addLoan(
    _borrower: address,
    _amount: uint256,
    _interest: uint256,
    _maturity: uint256,
    _collaterals: DynArray[Collateral, 20]
) -> uint256:
    assert msg.sender == self.loansPeripheral, "msg.sender is not the loans addr"

    newLoan: Loan = Loan(
        {
            id: len(self.loans[_borrower]),
            amount: _amount,
            interest: _interest,
            maturity: _maturity,
            startTime: 0,
            collaterals: _collaterals,
            paidAmount: 0,
            started: False,
            invalidated: False,
            paid: False,
            defaulted: False,
            canceled: False,
        }
    )

    result: bool = self._addLoan(_borrower, newLoan)
    if not result:
        raise "adding loan for borrower failed"

    return newLoan.id


@external
def updateLoanStarted(_borrower: address, _loanId: uint256):
    assert msg.sender == self.loansPeripheral, "msg.sender is not the loans addr"

    self.loans[_borrower][_loanId].startTime = block.timestamp
    self.loans[_borrower][_loanId].started = True

    self.borrowedAmount[_borrower] += self.loans[_borrower][_loanId].amount

    for collateral in self.loans[_borrower][_loanId].collaterals:
        self.collectionsBorrowedAmount[collateral.contractAddress] += collateral.amount


@external
def updateInvalidLoan(_borrower: address, _loanId: uint256):
    assert msg.sender == self.loansPeripheral, "msg.sender is not the loans addr"

    self.loans[_borrower][_loanId].invalidated = True


@external
def updateLoanPaidAmount(_borrower: address, _loanId: uint256, _paidAmount: uint256):
    assert msg.sender == self.loansPeripheral, "msg.sender is not the loans addr"
  
    self.loans[_borrower][_loanId].paidAmount += _paidAmount


@external
def updatePaidLoan(_borrower: address, _loanId: uint256):
    assert msg.sender == self.loansPeripheral, "msg.sender is not the loans addr"

    self.loans[_borrower][_loanId].paid = True

    self.borrowedAmount[_borrower] -= self.loans[_borrower][_loanId].amount

    for collateral in self.loans[_borrower][_loanId].collaterals:
        self.collectionsBorrowedAmount[collateral.contractAddress] -= collateral.amount


@external
def updateDefaultedLoan(_borrower: address, _loanId: uint256):
    assert msg.sender == self.loansPeripheral, "msg.sender is not the loans addr"

    self.loans[_borrower][_loanId].defaulted = True

    self.borrowedAmount[_borrower] -= self.loans[_borrower][_loanId].amount

    for collateral in self.loans[_borrower][_loanId].collaterals:
        self.collectionsBorrowedAmount[collateral.contractAddress] -= collateral.amount


@external
def updateCanceledLoan(_borrower: address, _loanId: uint256):
    assert msg.sender == self.loansPeripheral, "msg.sender is not the loans addr"

    self.loans[_borrower][_loanId].canceled = True


@external
def updateHighestSingleCollateralLoan(_borrower: address, _loanId: uint256):
    assert msg.sender == self.loansPeripheral, "msg.sender is not the loans addr"
  
    if len(self.loans[_borrower][_loanId].collaterals) == 1 and self.topStats.highestSingleCollateralLoan.amount < self.loans[_borrower][_loanId].amount:
        self.topStats.highestSingleCollateralLoan = self.loans[_borrower][_loanId]
  

@external
def updateHighestCollateralBundleLoan(_borrower: address, _loanId: uint256):
    assert msg.sender == self.loansPeripheral, "msg.sender is not the loans addr"

    if len(self.loans[_borrower][_loanId].collaterals) > 1 and self.topStats.highestCollateralBundleLoan.amount < self.loans[_borrower][_loanId].amount:
        self.topStats.highestCollateralBundleLoan = self.loans[_borrower][_loanId]


@external
def updateHighestRepayment(_borrower: address, _loanId: uint256):
    assert msg.sender == self.loansPeripheral, "msg.sender is not the loans addr"

    if self.topStats.highestRepayment.amount < self.loans[_borrower][_loanId].amount:
        self.topStats.highestRepayment = self.loans[_borrower][_loanId]


@external
def updateHighestDefaultedLoan(_borrower: address, _loanId: uint256):
    assert msg.sender == self.loansPeripheral, "msg.sender is not the loans addr"

    if self.topStats.highestDefaultedLoan.amount < self.loans[_borrower][_loanId].amount:
        self.topStats.highestDefaultedLoan = self.loans[_borrower][_loanId]<|MERGE_RESOLUTION|>--- conflicted
+++ resolved
@@ -1,4 +1,4 @@
-# @version ^0.3.4
+# @version ^0.3.6
 
 
 # Interfaces
@@ -78,11 +78,8 @@
 collateralsUsed: public(HashMap[bytes32, bool]) # given a collateral, is it being used in a loan
 collateralsData: public(HashMap[bytes32, Collateral]) # given a collateral key, what is its data
 collateralsIdsByAddress: HashMap[address, DynArray[uint256, 2**20]] # given a collateral address, what are the token ids that were already in a loan
-<<<<<<< HEAD
 
 collectionsBorrowedAmount: public(HashMap[address, uint256])
-=======
->>>>>>> 5037e1bd
 
 # Stats
 topStats: TopStats
