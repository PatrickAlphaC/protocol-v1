--- conflicted
+++ resolved
@@ -1,8 +1,4 @@
-<<<<<<< HEAD
 # @version ^0.3.6
-=======
-# @version ^0.3.4
->>>>>>> 5037e1bd
 
 
 # Interfaces
@@ -212,12 +208,7 @@
     # _amount should be passed in wei
 
     assert msg.sender == self.lendingPoolPeripheral, "msg.sender is not LP peripheral"
-<<<<<<< HEAD
-    assert _lender != ZERO_ADDRESS, "The _address is the zero address"
-=======
     assert _lender != empty(address), "The _address is the zero address"
-    assert _amount > 0, "_amount has to be higher than 0"
->>>>>>> 5037e1bd
     assert self._fundsAreAllowed(_lender, self, _amount), "Not enough funds allowed"
 
     sharesAmount: uint256 = self._computeShares(_amount)
@@ -261,12 +252,7 @@
     # _amount should be passed in wei
 
     assert msg.sender == self.lendingPoolPeripheral, "msg.sender is not LP peripheral"
-<<<<<<< HEAD
-    assert _lender != ZERO_ADDRESS, "The _lender is the zero address"
-=======
-    assert _amount > 0, "_amount has to be higher than 0"
     assert _lender != empty(address), "The _lender is the zero address"
->>>>>>> 5037e1bd
     assert self._computeWithdrawableAmount(_lender) >= _amount, "_amount more than withdrawable"
     assert self.fundsAvailable >= _amount, "Available funds less than amount"
 
