--- conflicted
+++ resolved
@@ -194,163 +194,6 @@
             "underwriting_slug": "main",
             "use_native_token": true
         },
-<<<<<<< HEAD
-        "ETH-KEYROCK": {
-            "contracts": {
-                "collateral_vault_core": {
-                    "contract": "",
-                    "contract_def": "CollateralVaultOTC",
-                    "key": "eth-keyrock.collateral_vault"
-                },
-                "collateral_vault_peripheral": {
-                    "contract": "",
-                    "contract_def": "CollateralVaultOTC",
-                    "key": "eth-keyrock.collateral_vault"
-                },
-                "cryptopunks_vault_core": {
-                    "contract": "",
-                    "contract_def": "CollateralVaultOTC",
-                    "key": "eth-keyrock.collateral_vault"
-                },
-                "delegation_registry": {
-                    "contract": "0x00000000000076A84feF008CDAbe6409d2FE638B",
-                    "contract_def": "DelegationRegistryMock",
-                    "key": "delegation_registry"
-                },
-                "genesis": {
-                    "contract": "0xCa54733A772C83096E40f644c9286c9779191e50",
-                    "contract_def": "GenesisPass",
-                    "key": "genesis"
-                },
-                "lending_pool": {
-                    "contract": "",
-                    "contract_def": "LendingPoolEthOTC",
-                    "key": "eth-keyrock.lending_pool"
-                },
-                "lending_pool_core": {
-                    "contract": "",
-                    "contract_def": "LendingPoolEthOTC",
-                    "key": "eth-keyrock.lending_pool"
-                },
-                "liquidations_core": {
-                    "contract": "",
-                    "contract_def": "LiquidationsOTC",
-                    "key": "eth-keyrock.liquidations"
-                },
-                "liquidations_peripheral": {
-                    "contract": "",
-                    "contract_def": "LiquidationsOTC",
-                    "key": "eth-keyrock.liquidations"
-                },
-                "liquidity_controls": {
-                    "contract": "",
-                    "key": "eth-keyrock.liquidity_controls"
-                },
-                "loans": {
-                    "contract": "",
-                    "contract_def": "LoansOTC",
-                    "key": "eth-keyrock.loans"
-                },
-                "loans_core": {
-                    "contract": "",
-                    "contract_def": "LoansOTC",
-                    "key": "eth-keyrock.loans"
-                },
-                "token": {
-                    "contract": "0xC02aaA39b223FE8D0A0e5C4F27eAD9083C756Cc2",
-                    "contract_def": "WETH9Mock",
-                    "key": "weth.token"
-                }
-            },
-            "genesis_enabled": false,
-            "legacy_ids": [],
-            "otc": true,
-            "otc_contracts": true,
-            "pool_name": "Keyrock",
-            "token_decimals": 18,
-            "token_symbol": "WETH",
-            "underwriting_slug": "main",
-            "use_native_token": true
-        },
-        "ETH-META4": {
-            "contracts": {
-                "collateral_vault_core": {
-                    "contract": "0x9E60bc6ffa0C974F7EC20351869444Fe27f52399",
-                    "contract_def": "CollateralVaultOTC",
-                    "key": "eth-meta4.collateral_vault"
-                },
-                "collateral_vault_peripheral": {
-                    "contract": "0x9E60bc6ffa0C974F7EC20351869444Fe27f52399",
-                    "contract_def": "CollateralVaultOTC",
-                    "key": "eth-meta4.collateral_vault"
-                },
-                "cryptopunks_vault_core": {
-                    "contract": "0x9E60bc6ffa0C974F7EC20351869444Fe27f52399",
-                    "contract_def": "CollateralVaultOTC",
-                    "key": "eth-meta4.collateral_vault"
-                },
-                "delegation_registry": {
-                    "contract": "0x00000000000076A84feF008CDAbe6409d2FE638B",
-                    "contract_def": "DelegationRegistryMock",
-                    "key": "delegation_registry"
-                },
-                "genesis": {
-                    "contract": "0xCa54733A772C83096E40f644c9286c9779191e50",
-                    "contract_def": "GenesisPass",
-                    "key": "genesis"
-                },
-                "lending_pool": {
-                    "contract": "0xB4f1aae96f196fE69B6311494715e1A3be897E83",
-                    "contract_def": "LendingPoolEthOTC",
-                    "key": "eth-meta4.lending_pool"
-                },
-                "lending_pool_core": {
-                    "contract": "0xB4f1aae96f196fE69B6311494715e1A3be897E83",
-                    "contract_def": "LendingPoolEthOTC",
-                    "key": "eth-meta4.lending_pool"
-                },
-                "liquidations_core": {
-                    "contract": "0xdF60E96c343B59Faf15cAbb0874e84f4Cf47F69F",
-                    "contract_def": "LiquidationsOTC",
-                    "key": "eth-meta4.liquidations"
-                },
-                "liquidations_peripheral": {
-                    "contract": "0xdF60E96c343B59Faf15cAbb0874e84f4Cf47F69F",
-                    "contract_def": "LiquidationsOTC",
-                    "key": "eth-meta4.liquidations"
-                },
-                "liquidity_controls": {
-                    "contract": "",
-                    "key": "eth-meta4.liquidity_controls"
-                },
-                "loans": {
-                    "contract": "0x98A8facb1BcA9CfbDF5046634549FaD51895cdba",
-                    "contract_def": "LoansOTC",
-                    "key": "eth-meta4.loans"
-                },
-                "loans_core": {
-                    "contract": "0x98A8facb1BcA9CfbDF5046634549FaD51895cdba",
-                    "contract_def": "LoansOTC",
-                    "key": "eth-meta4.loans"
-                },
-                "token": {
-                    "contract": "0xC02aaA39b223FE8D0A0e5C4F27eAD9083C756Cc2",
-                    "contract_def": "WETH9Mock",
-                    "key": "weth.token"
-                }
-            },
-            "genesis_enabled": false,
-            "legacy_ids": [],
-            "otc": true,
-            "otc_contracts": true,
-            "pool_name": "Meta4 Capital",
-            "token_decimals": 18,
-            "token_symbol": "WETH",
-            "underwriting_slug": "main",
-            "use_native_token": true
-        },
-=======
->>>>>>> 7e9c6dbb
         "USDC": {
             "contracts": {
                 "collateral_vault_core": {
