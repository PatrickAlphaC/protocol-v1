[
  {
    "name": "OwnerProposed",
    "inputs": [
      {
        "name": "ownerIndexed",
        "type": "address",
        "indexed": true
      },
      {
        "name": "proposedOwnerIndexed",
        "type": "address",
        "indexed": true
      },
      {
        "name": "owner",
        "type": "address",
        "indexed": false
      },
      {
        "name": "proposedOwner",
        "type": "address",
        "indexed": false
      },
      {
        "name": "erc20TokenContract",
        "type": "address",
        "indexed": false
      }
    ],
    "anonymous": false,
    "type": "event"
  },
  {
    "name": "OwnershipTransferred",
    "inputs": [
      {
        "name": "ownerIndexed",
        "type": "address",
        "indexed": true
      },
      {
        "name": "proposedOwnerIndexed",
        "type": "address",
        "indexed": true
      },
      {
        "name": "owner",
        "type": "address",
        "indexed": false
      },
      {
        "name": "proposedOwner",
        "type": "address",
        "indexed": false
      },
      {
        "name": "erc20TokenContract",
        "type": "address",
        "indexed": false
      }
    ],
    "anonymous": false,
    "type": "event"
  },
  {
    "name": "LoansPeripheralAddressSet",
    "inputs": [
      {
        "name": "erc20TokenContractIndexed",
        "type": "address",
        "indexed": true
      },
      {
        "name": "currentValue",
        "type": "address",
        "indexed": false
      },
      {
        "name": "newValue",
        "type": "address",
        "indexed": false
      },
      {
        "name": "erc20TokenContract",
        "type": "address",
        "indexed": false
      }
    ],
    "anonymous": false,
    "type": "event"
  },
  {
    "stateMutability": "nonpayable",
    "type": "constructor",
    "inputs": [],
    "outputs": []
  },
  {
    "stateMutability": "nonpayable",
    "type": "function",
    "name": "proposeOwner",
    "inputs": [
      {
        "name": "_address",
        "type": "address"
      }
    ],
    "outputs": []
  },
  {
    "stateMutability": "nonpayable",
    "type": "function",
    "name": "claimOwnership",
    "inputs": [],
    "outputs": []
  },
  {
    "stateMutability": "nonpayable",
    "type": "function",
    "name": "setLoansPeripheral",
    "inputs": [
      {
        "name": "_address",
        "type": "address"
      }
    ],
    "outputs": []
  },
  {
    "stateMutability": "view",
    "type": "function",
    "name": "isLoanCreated",
    "inputs": [
      {
        "name": "_borrower",
        "type": "address"
      },
      {
        "name": "_loanId",
        "type": "uint256"
      }
    ],
    "outputs": [
      {
        "name": "",
        "type": "bool"
      }
    ]
  },
  {
    "stateMutability": "view",
    "type": "function",
    "name": "isLoanStarted",
    "inputs": [
      {
        "name": "_borrower",
        "type": "address"
      },
      {
        "name": "_loanId",
        "type": "uint256"
      }
    ],
    "outputs": [
      {
        "name": "",
        "type": "bool"
      }
    ]
  },
  {
    "stateMutability": "view",
    "type": "function",
    "name": "getLoanAmount",
    "inputs": [
      {
        "name": "_borrower",
        "type": "address"
      },
      {
        "name": "_loanId",
        "type": "uint256"
      }
    ],
    "outputs": [
      {
        "name": "",
        "type": "uint256"
      }
    ]
  },
  {
    "stateMutability": "view",
    "type": "function",
    "name": "getLoanMaturity",
    "inputs": [
      {
        "name": "_borrower",
        "type": "address"
      },
      {
        "name": "_loanId",
        "type": "uint256"
      }
    ],
    "outputs": [
      {
        "name": "",
        "type": "uint256"
      }
    ]
  },
  {
    "stateMutability": "view",
    "type": "function",
    "name": "getLoanInterest",
    "inputs": [
      {
        "name": "_borrower",
        "type": "address"
      },
      {
        "name": "_loanId",
        "type": "uint256"
      }
    ],
    "outputs": [
      {
        "name": "",
        "type": "uint256"
      }
    ]
  },
  {
    "stateMutability": "view",
    "type": "function",
    "name": "getLoanCollaterals",
    "inputs": [
      {
        "name": "_borrower",
        "type": "address"
      },
      {
        "name": "_loanId",
        "type": "uint256"
      }
    ],
    "outputs": [
      {
        "name": "",
        "type": "tuple[]",
        "components": [
          {
            "name": "contractAddress",
            "type": "address"
          },
          {
            "name": "tokenId",
            "type": "uint256"
          },
          {
            "name": "amount",
            "type": "uint256"
          }
        ]
      }
    ]
  },
  {
    "stateMutability": "view",
    "type": "function",
    "name": "getLoanStartTime",
    "inputs": [
      {
        "name": "_borrower",
        "type": "address"
      },
      {
        "name": "_loanId",
        "type": "uint256"
      }
    ],
    "outputs": [
      {
        "name": "",
        "type": "uint256"
      }
    ]
  },
  {
    "stateMutability": "view",
    "type": "function",
    "name": "getLoanPaidAmount",
    "inputs": [
      {
        "name": "_borrower",
        "type": "address"
      },
      {
        "name": "_loanId",
        "type": "uint256"
      }
    ],
    "outputs": [
      {
        "name": "",
        "type": "uint256"
      }
    ]
  },
  {
    "stateMutability": "view",
    "type": "function",
    "name": "getLoanStarted",
    "inputs": [
      {
        "name": "_borrower",
        "type": "address"
      },
      {
        "name": "_loanId",
        "type": "uint256"
      }
    ],
    "outputs": [
      {
        "name": "",
        "type": "bool"
      }
    ]
  },
  {
    "stateMutability": "view",
    "type": "function",
    "name": "getLoanInvalidated",
    "inputs": [
      {
        "name": "_borrower",
        "type": "address"
      },
      {
        "name": "_loanId",
        "type": "uint256"
      }
    ],
    "outputs": [
      {
        "name": "",
        "type": "bool"
      }
    ]
  },
  {
    "stateMutability": "view",
    "type": "function",
    "name": "getLoanPaid",
    "inputs": [
      {
        "name": "_borrower",
        "type": "address"
      },
      {
        "name": "_loanId",
        "type": "uint256"
      }
    ],
    "outputs": [
      {
        "name": "",
        "type": "bool"
      }
    ]
  },
  {
    "stateMutability": "view",
    "type": "function",
    "name": "getLoanDefaulted",
    "inputs": [
      {
        "name": "_borrower",
        "type": "address"
      },
      {
        "name": "_loanId",
        "type": "uint256"
      }
    ],
    "outputs": [
      {
        "name": "",
        "type": "bool"
      }
    ]
  },
  {
    "stateMutability": "view",
    "type": "function",
    "name": "getLoanCanceled",
    "inputs": [
      {
        "name": "_borrower",
        "type": "address"
      },
      {
        "name": "_loanId",
        "type": "uint256"
      }
    ],
    "outputs": [
      {
        "name": "",
        "type": "bool"
      }
    ]
  },
  {
    "stateMutability": "view",
    "type": "function",
    "name": "getPendingLoan",
    "inputs": [
      {
        "name": "_borrower",
        "type": "address"
      },
      {
        "name": "_loanId",
        "type": "uint256"
      }
    ],
    "outputs": [
      {
        "name": "",
        "type": "tuple",
        "components": [
          {
            "name": "id",
            "type": "uint256"
          },
          {
            "name": "amount",
            "type": "uint256"
          },
          {
            "name": "interest",
            "type": "uint256"
          },
          {
            "name": "maturity",
            "type": "uint256"
          },
          {
            "name": "startTime",
            "type": "uint256"
          },
          {
            "name": "collaterals",
            "type": "tuple[]",
            "components": [
              {
                "name": "contractAddress",
                "type": "address"
              },
              {
                "name": "tokenId",
                "type": "uint256"
              },
              {
                "name": "amount",
                "type": "uint256"
              }
            ]
          },
          {
            "name": "paidAmount",
            "type": "uint256"
          },
          {
            "name": "started",
            "type": "bool"
          },
          {
            "name": "invalidated",
            "type": "bool"
          },
          {
            "name": "paid",
            "type": "bool"
          },
          {
            "name": "defaulted",
            "type": "bool"
          },
          {
            "name": "canceled",
            "type": "bool"
          }
        ]
      }
    ]
  },
  {
    "stateMutability": "view",
    "type": "function",
    "name": "getLoan",
    "inputs": [
      {
        "name": "_borrower",
        "type": "address"
      },
      {
        "name": "_loanId",
        "type": "uint256"
      }
    ],
    "outputs": [
      {
        "name": "",
        "type": "tuple",
        "components": [
          {
            "name": "id",
            "type": "uint256"
          },
          {
            "name": "amount",
            "type": "uint256"
          },
          {
            "name": "interest",
            "type": "uint256"
          },
          {
            "name": "maturity",
            "type": "uint256"
          },
          {
            "name": "startTime",
            "type": "uint256"
          },
          {
            "name": "collaterals",
            "type": "tuple[]",
            "components": [
              {
                "name": "contractAddress",
                "type": "address"
              },
              {
                "name": "tokenId",
                "type": "uint256"
              },
              {
                "name": "amount",
                "type": "uint256"
              }
            ]
          },
          {
            "name": "paidAmount",
            "type": "uint256"
          },
          {
            "name": "started",
            "type": "bool"
          },
          {
            "name": "invalidated",
            "type": "bool"
          },
          {
            "name": "paid",
            "type": "bool"
          },
          {
            "name": "defaulted",
            "type": "bool"
          },
          {
            "name": "canceled",
            "type": "bool"
          }
        ]
      }
    ]
  },
  {
    "stateMutability": "view",
    "type": "function",
    "name": "getHighestSingleCollateralLoan",
    "inputs": [],
    "outputs": [
      {
        "name": "",
        "type": "tuple",
        "components": [
          {
            "name": "id",
            "type": "uint256"
          },
          {
            "name": "amount",
            "type": "uint256"
          },
          {
            "name": "interest",
            "type": "uint256"
          },
          {
            "name": "maturity",
            "type": "uint256"
          },
          {
            "name": "startTime",
            "type": "uint256"
          },
          {
            "name": "collaterals",
            "type": "tuple[]",
            "components": [
              {
                "name": "contractAddress",
                "type": "address"
              },
              {
                "name": "tokenId",
                "type": "uint256"
              },
              {
                "name": "amount",
                "type": "uint256"
              }
            ]
          },
          {
            "name": "paidAmount",
            "type": "uint256"
          },
          {
            "name": "started",
            "type": "bool"
          },
          {
            "name": "invalidated",
            "type": "bool"
          },
          {
            "name": "paid",
            "type": "bool"
          },
          {
            "name": "defaulted",
            "type": "bool"
          },
          {
            "name": "canceled",
            "type": "bool"
          }
        ]
      }
    ]
  },
  {
    "stateMutability": "view",
    "type": "function",
    "name": "getHighestCollateralBundleLoan",
    "inputs": [],
    "outputs": [
      {
        "name": "",
        "type": "tuple",
        "components": [
          {
            "name": "id",
            "type": "uint256"
          },
          {
            "name": "amount",
            "type": "uint256"
          },
          {
            "name": "interest",
            "type": "uint256"
          },
          {
            "name": "maturity",
            "type": "uint256"
          },
          {
            "name": "startTime",
            "type": "uint256"
          },
          {
            "name": "collaterals",
            "type": "tuple[]",
            "components": [
              {
                "name": "contractAddress",
                "type": "address"
              },
              {
                "name": "tokenId",
                "type": "uint256"
              },
              {
                "name": "amount",
                "type": "uint256"
              }
            ]
          },
          {
            "name": "paidAmount",
            "type": "uint256"
          },
          {
            "name": "started",
            "type": "bool"
          },
          {
            "name": "invalidated",
            "type": "bool"
          },
          {
            "name": "paid",
            "type": "bool"
          },
          {
            "name": "defaulted",
            "type": "bool"
          },
          {
            "name": "canceled",
            "type": "bool"
          }
        ]
      }
    ]
  },
  {
    "stateMutability": "view",
    "type": "function",
    "name": "getHighestRepayment",
    "inputs": [],
    "outputs": [
      {
        "name": "",
        "type": "tuple",
        "components": [
          {
            "name": "id",
            "type": "uint256"
          },
          {
            "name": "amount",
            "type": "uint256"
          },
          {
            "name": "interest",
            "type": "uint256"
          },
          {
            "name": "maturity",
            "type": "uint256"
          },
          {
            "name": "startTime",
            "type": "uint256"
          },
          {
            "name": "collaterals",
            "type": "tuple[]",
            "components": [
              {
                "name": "contractAddress",
                "type": "address"
              },
              {
                "name": "tokenId",
                "type": "uint256"
              },
              {
                "name": "amount",
                "type": "uint256"
              }
            ]
          },
          {
            "name": "paidAmount",
            "type": "uint256"
          },
          {
            "name": "started",
            "type": "bool"
          },
          {
            "name": "invalidated",
            "type": "bool"
          },
          {
            "name": "paid",
            "type": "bool"
          },
          {
            "name": "defaulted",
            "type": "bool"
          },
          {
            "name": "canceled",
            "type": "bool"
          }
        ]
      }
    ]
  },
  {
    "stateMutability": "view",
    "type": "function",
    "name": "getHighestDefaultedLoan",
    "inputs": [],
    "outputs": [
      {
        "name": "",
        "type": "tuple",
        "components": [
          {
            "name": "id",
            "type": "uint256"
          },
          {
            "name": "amount",
            "type": "uint256"
          },
          {
            "name": "interest",
            "type": "uint256"
          },
          {
            "name": "maturity",
            "type": "uint256"
          },
          {
            "name": "startTime",
            "type": "uint256"
          },
          {
            "name": "collaterals",
            "type": "tuple[]",
            "components": [
              {
                "name": "contractAddress",
                "type": "address"
              },
              {
                "name": "tokenId",
                "type": "uint256"
              },
              {
                "name": "amount",
                "type": "uint256"
              }
            ]
          },
          {
            "name": "paidAmount",
            "type": "uint256"
          },
          {
            "name": "started",
            "type": "bool"
          },
          {
            "name": "invalidated",
            "type": "bool"
          },
          {
            "name": "paid",
            "type": "bool"
          },
          {
            "name": "defaulted",
            "type": "bool"
          },
          {
            "name": "canceled",
            "type": "bool"
          }
        ]
      }
    ]
  },
  {
    "stateMutability": "view",
    "type": "function",
    "name": "collateralKeysArray",
    "inputs": [],
    "outputs": [
      {
        "name": "",
        "type": "bytes32[]"
      }
    ]
  },
  {
    "stateMutability": "view",
    "type": "function",
    "name": "getCollateralsIdsByAddress",
    "inputs": [
      {
        "name": "_address",
        "type": "address"
      }
    ],
    "outputs": [
      {
        "name": "",
        "type": "uint256[]"
      }
    ]
  },
  {
    "stateMutability": "nonpayable",
    "type": "function",
    "name": "addCollateralToLoan",
    "inputs": [
      {
        "name": "_borrower",
        "type": "address"
      },
      {
        "name": "_collateral",
        "type": "tuple",
        "components": [
          {
            "name": "contractAddress",
            "type": "address"
          },
          {
            "name": "tokenId",
            "type": "uint256"
          },
          {
            "name": "amount",
            "type": "uint256"
          }
        ]
      },
      {
        "name": "_loanId",
        "type": "uint256"
      }
    ],
    "outputs": []
  },
  {
    "stateMutability": "nonpayable",
    "type": "function",
    "name": "removeCollateralFromLoan",
    "inputs": [
      {
        "name": "_borrower",
        "type": "address"
      },
      {
        "name": "_collateral",
        "type": "tuple",
        "components": [
          {
            "name": "contractAddress",
            "type": "address"
          },
          {
            "name": "tokenId",
            "type": "uint256"
          },
          {
            "name": "amount",
            "type": "uint256"
          }
        ]
      },
      {
        "name": "_loanId",
        "type": "uint256"
      }
    ],
    "outputs": []
  },
  {
    "stateMutability": "nonpayable",
    "type": "function",
    "name": "updateCollaterals",
    "inputs": [
      {
        "name": "_collateral",
        "type": "tuple",
        "components": [
          {
            "name": "contractAddress",
            "type": "address"
          },
          {
            "name": "tokenId",
            "type": "uint256"
          },
          {
            "name": "amount",
            "type": "uint256"
          }
        ]
      },
      {
        "name": "_toRemove",
        "type": "bool"
      }
    ],
    "outputs": []
  },
  {
    "stateMutability": "nonpayable",
    "type": "function",
    "name": "addLoan",
    "inputs": [
      {
        "name": "_borrower",
        "type": "address"
      },
      {
        "name": "_amount",
        "type": "uint256"
      },
      {
        "name": "_interest",
        "type": "uint256"
      },
      {
        "name": "_maturity",
        "type": "uint256"
      },
      {
        "name": "_collaterals",
        "type": "tuple[]",
        "components": [
          {
            "name": "contractAddress",
            "type": "address"
          },
          {
            "name": "tokenId",
            "type": "uint256"
          },
          {
            "name": "amount",
            "type": "uint256"
          }
        ]
      }
    ],
    "outputs": [
      {
        "name": "",
        "type": "uint256"
      }
    ]
  },
  {
    "stateMutability": "nonpayable",
    "type": "function",
    "name": "updateLoanStarted",
    "inputs": [
      {
        "name": "_borrower",
        "type": "address"
      },
      {
        "name": "_loanId",
        "type": "uint256"
      }
    ],
    "outputs": []
  },
  {
    "stateMutability": "nonpayable",
    "type": "function",
    "name": "updateInvalidLoan",
    "inputs": [
      {
        "name": "_borrower",
        "type": "address"
      },
      {
        "name": "_loanId",
        "type": "uint256"
      }
    ],
    "outputs": []
  },
  {
    "stateMutability": "nonpayable",
    "type": "function",
    "name": "updateLoanPaidAmount",
    "inputs": [
      {
        "name": "_borrower",
        "type": "address"
      },
      {
        "name": "_loanId",
        "type": "uint256"
      },
      {
        "name": "_paidAmount",
        "type": "uint256"
      }
    ],
    "outputs": []
  },
  {
    "stateMutability": "nonpayable",
    "type": "function",
    "name": "updatePaidLoan",
    "inputs": [
      {
        "name": "_borrower",
        "type": "address"
      },
      {
        "name": "_loanId",
        "type": "uint256"
      }
    ],
    "outputs": []
  },
  {
    "stateMutability": "nonpayable",
    "type": "function",
    "name": "updateDefaultedLoan",
    "inputs": [
      {
        "name": "_borrower",
        "type": "address"
      },
      {
        "name": "_loanId",
        "type": "uint256"
      }
    ],
    "outputs": []
  },
  {
    "stateMutability": "nonpayable",
    "type": "function",
    "name": "updateCanceledLoan",
    "inputs": [
      {
        "name": "_borrower",
        "type": "address"
      },
      {
        "name": "_loanId",
        "type": "uint256"
      }
    ],
    "outputs": []
  },
  {
    "stateMutability": "nonpayable",
    "type": "function",
    "name": "updateHighestSingleCollateralLoan",
    "inputs": [
      {
        "name": "_borrower",
        "type": "address"
      },
      {
        "name": "_loanId",
        "type": "uint256"
      }
    ],
    "outputs": []
  },
  {
    "stateMutability": "nonpayable",
    "type": "function",
    "name": "updateHighestCollateralBundleLoan",
    "inputs": [
      {
        "name": "_borrower",
        "type": "address"
      },
      {
        "name": "_loanId",
        "type": "uint256"
      }
    ],
    "outputs": []
  },
  {
    "stateMutability": "nonpayable",
    "type": "function",
    "name": "updateHighestRepayment",
    "inputs": [
      {
        "name": "_borrower",
        "type": "address"
      },
      {
        "name": "_loanId",
        "type": "uint256"
      }
    ],
    "outputs": []
  },
  {
    "stateMutability": "nonpayable",
    "type": "function",
    "name": "updateHighestDefaultedLoan",
    "inputs": [
      {
        "name": "_borrower",
        "type": "address"
      },
      {
        "name": "_loanId",
        "type": "uint256"
      }
    ],
    "outputs": []
  },
  {
    "stateMutability": "view",
    "type": "function",
    "name": "owner",
    "inputs": [],
    "outputs": [
      {
        "name": "",
        "type": "address"
      }
    ]
  },
  {
    "stateMutability": "view",
    "type": "function",
    "name": "proposedOwner",
    "inputs": [],
    "outputs": [
      {
        "name": "",
        "type": "address"
      }
    ]
  },
  {
    "stateMutability": "view",
    "type": "function",
    "name": "loansPeripheral",
    "inputs": [],
    "outputs": [
      {
        "name": "",
        "type": "address"
      }
    ]
  },
  {
    "stateMutability": "view",
    "type": "function",
    "name": "borrowedAmount",
    "inputs": [
      {
        "name": "arg0",
        "type": "address"
      }
    ],
    "outputs": [
      {
        "name": "",
        "type": "uint256"
      }
    ]
  },
  {
    "stateMutability": "view",
    "type": "function",
    "name": "collateralsInLoans",
    "inputs": [
      {
        "name": "arg0",
        "type": "bytes32"
      },
      {
        "name": "arg1",
        "type": "address"
      }
    ],
    "outputs": [
      {
        "name": "",
        "type": "uint256"
      }
    ]
  },
  {
    "stateMutability": "view",
    "type": "function",
    "name": "collateralsInLoansUsed",
    "inputs": [
      {
        "name": "arg0",
        "type": "bytes32"
      },
      {
        "name": "arg1",
        "type": "address"
      },
      {
        "name": "arg2",
        "type": "uint256"
      }
    ],
    "outputs": [
      {
        "name": "",
        "type": "bool"
      }
    ]
  },
  {
    "stateMutability": "view",
    "type": "function",
    "name": "collateralsUsed",
    "inputs": [
      {
        "name": "arg0",
        "type": "bytes32"
      }
    ],
    "outputs": [
      {
        "name": "",
        "type": "bool"
      }
    ]
  },
  {
    "stateMutability": "view",
    "type": "function",
    "name": "collateralsData",
    "inputs": [
      {
        "name": "arg0",
        "type": "bytes32"
      }
    ],
    "outputs": [
      {
        "name": "",
        "type": "tuple",
        "components": [
          {
            "name": "contractAddress",
            "type": "address"
          },
          {
            "name": "tokenId",
            "type": "uint256"
          },
          {
            "name": "amount",
            "type": "uint256"
          }
        ]
      }
    ]
<<<<<<< HEAD
  },
  {
    "stateMutability": "view",
    "type": "function",
    "name": "collateralsIdsByAddress",
    "inputs": [
      {
        "name": "arg0",
        "type": "address"
      },
      {
        "name": "arg1",
        "type": "uint256"
      }
    ],
    "outputs": [
      {
        "name": "",
        "type": "uint256"
      }
    ]
  },
  {
    "stateMutability": "view",
    "type": "function",
    "name": "collectionsBorrowedAmount",
    "inputs": [
      {
        "name": "arg0",
        "type": "address"
      }
    ],
    "outputs": [
      {
        "name": "",
        "type": "uint256"
      }
    ]
=======
>>>>>>> 5037e1bd
  }
]<|MERGE_RESOLUTION|>--- conflicted
+++ resolved
@@ -1372,46 +1372,22 @@
         ]
       }
     ]
-<<<<<<< HEAD
-  },
-  {
-    "stateMutability": "view",
-    "type": "function",
-    "name": "collateralsIdsByAddress",
+  },
+  {
+    "stateMutability": "view",
+    "type": "function",
+    "name": "collectionsBorrowedAmount",
     "inputs": [
       {
         "name": "arg0",
         "type": "address"
-      },
-      {
-        "name": "arg1",
-        "type": "uint256"
-      }
-    ],
-    "outputs": [
-      {
-        "name": "",
-        "type": "uint256"
-      }
-    ]
-  },
-  {
-    "stateMutability": "view",
-    "type": "function",
-    "name": "collectionsBorrowedAmount",
-    "inputs": [
-      {
-        "name": "arg0",
-        "type": "address"
-      }
-    ],
-    "outputs": [
-      {
-        "name": "",
-        "type": "uint256"
-      }
-    ]
-=======
->>>>>>> 5037e1bd
+      }
+    ],
+    "outputs": [
+      {
+        "name": "",
+        "type": "uint256"
+      }
+    ]
   }
 ]