# Structs

struct Collateral:
    contractAddress: address
    tokenId: uint256
    amount: uint256

struct Loan:
    id: uint256
    amount: uint256
    interest: uint256 # parts per 10000, e.g. 2.5% is represented by 250 parts per 10000
    maturity: uint256
    startTime: uint256
    collaterals: DynArray[Collateral, 20]
    paidAmount: uint256
    started: bool
    invalidated: bool
    paid: bool
    defaulted: bool
    canceled: bool

struct TopStats:
    highestSingleCollateralLoan: Loan
    highestCollateralBundleLoan: Loan
    highestRepayment: Loan
    highestDefaultedLoan: Loan

# Events

event OwnerProposed:
    ownerIndexed: address
    proposedOwnerIndexed: address
    owner: address
    proposedOwner: address
    erc20TokenContract: address
event OwnershipTransferred:
    ownerIndexed: address
    proposedOwnerIndexed: address
    owner: address
    proposedOwner: address
    erc20TokenContract: address
event LoansPeripheralAddressSet:
    erc20TokenContractIndexed: address
    currentValue: address
    newValue: address
    erc20TokenContract: address

# Functions

@external
def proposeOwner(_address: address):
    pass

@external
def claimOwnership():
    pass

@external
def setLoansPeripheral(_address: address):
    pass

@view
@external
def isLoanCreated(_borrower: address, _loanId: uint256) -> bool:
    pass

@view
@external
def isLoanStarted(_borrower: address, _loanId: uint256) -> bool:
    pass

@view
@external
def getLoanAmount(_borrower: address, _loanId: uint256) -> uint256:
    pass

@view
@external
def getLoanMaturity(_borrower: address, _loanId: uint256) -> uint256:
    pass

@view
@external
def getLoanInterest(_borrower: address, _loanId: uint256) -> uint256:
    pass

@view
@external
def getLoanCollaterals(_borrower: address, _loanId: uint256) -> DynArray[Collateral, 20]:
    pass

@view
@external
def getLoanStartTime(_borrower: address, _loanId: uint256) -> uint256:
    pass

@view
@external
def getLoanPaidAmount(_borrower: address, _loanId: uint256) -> uint256:
    pass

@view
@external
def getLoanStarted(_borrower: address, _loanId: uint256) -> bool:
    pass

@view
@external
def getLoanInvalidated(_borrower: address, _loanId: uint256) -> bool:
    pass

@view
@external
def getLoanPaid(_borrower: address, _loanId: uint256) -> bool:
    pass

@view
@external
def getLoanDefaulted(_borrower: address, _loanId: uint256) -> bool:
    pass

@view
@external
def getLoanCanceled(_borrower: address, _loanId: uint256) -> bool:
    pass

@view
@external
def getPendingLoan(_borrower: address, _loanId: uint256) -> Loan:
    pass

@view
@external
def getLoan(_borrower: address, _loanId: uint256) -> Loan:
    pass

@view
@external
def getHighestSingleCollateralLoan() -> Loan:
    pass

@view
@external
def getHighestCollateralBundleLoan() -> Loan:
    pass

@view
@external
def getHighestRepayment() -> Loan:
    pass

@view
@external
def getHighestDefaultedLoan() -> Loan:
    pass

@view
@external
def collateralKeysArray() -> DynArray[bytes32, 1048576]:
    pass

@view
@external
def getCollateralsIdsByAddress(_address: address) -> DynArray[uint256, 1048576]:
    pass

@external
def addCollateralToLoan(_borrower: address, _collateral: Collateral, _loanId: uint256):
    pass

@external
def removeCollateralFromLoan(_borrower: address, _collateral: Collateral, _loanId: uint256):
    pass

@external
def updateCollaterals(_collateral: Collateral, _toRemove: bool):
    pass

@external
def addLoan(_borrower: address, _amount: uint256, _interest: uint256, _maturity: uint256, _collaterals: DynArray[Collateral, 20]) -> uint256:
    pass

@external
def updateLoanStarted(_borrower: address, _loanId: uint256):
    pass

@external
def updateInvalidLoan(_borrower: address, _loanId: uint256):
    pass

@external
def updateLoanPaidAmount(_borrower: address, _loanId: uint256, _paidAmount: uint256):
    pass

@external
def updatePaidLoan(_borrower: address, _loanId: uint256):
    pass

@external
def updateDefaultedLoan(_borrower: address, _loanId: uint256):
    pass

@external
def updateCanceledLoan(_borrower: address, _loanId: uint256):
    pass

@external
def updateHighestSingleCollateralLoan(_borrower: address, _loanId: uint256):
    pass

@external
def updateHighestCollateralBundleLoan(_borrower: address, _loanId: uint256):
    pass

@external
def updateHighestRepayment(_borrower: address, _loanId: uint256):
    pass

@external
def updateHighestDefaultedLoan(_borrower: address, _loanId: uint256):
    pass

@view
@external
def owner() -> address:
    pass

@view
@external
def proposedOwner() -> address:
    pass

@view
@external
def loansPeripheral() -> address:
    pass

@view
@external
def borrowedAmount(arg0: address) -> uint256:
    pass

@view
@external
def collateralsInLoans(arg0: bytes32, arg1: address) -> uint256:
    pass

@view
@external
def collateralsInLoansUsed(arg0: bytes32, arg1: address, arg2: uint256) -> bool:
    pass

@view
@external
def collateralsUsed(arg0: bytes32) -> bool:
    pass

@view
@external
def collateralsData(arg0: bytes32) -> Collateral:
    pass

<<<<<<< HEAD
@view
@external
def collateralsIdsByAddress(arg0: address, arg1: uint256) -> uint256:
    pass

@view
@external
def collectionsBorrowedAmount(arg0: address) -> uint256:
    pass

=======
>>>>>>> 5037e1bd
<|MERGE_RESOLUTION|>--- conflicted
+++ resolved
@@ -260,16 +260,8 @@
 def collateralsData(arg0: bytes32) -> Collateral:
     pass
 
-<<<<<<< HEAD
-@view
-@external
-def collateralsIdsByAddress(arg0: address, arg1: uint256) -> uint256:
-    pass
-
 @view
 @external
 def collectionsBorrowedAmount(arg0: address) -> uint256:
     pass
 
-=======
->>>>>>> 5037e1bd
